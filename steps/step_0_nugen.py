#!/bin/sh /cvmfs/icecube.opensciencegrid.org/py2-v2/icetray-start
#METAPROJECT simulation/V05-01-02
import click
import yaml

import numpy as np

from icecube.simprod import segments

from I3Tray import I3Tray
from icecube import icetray, dataclasses
from icecube import sim_services, MuonGun

from utils import create_random_services, get_run_folder
from dom_distance_cut import OversizeSplitterNSplits, generate_stream_object


@click.command()
@click.argument('cfg', click.Path(exists=True))
@click.argument('run_number', type=int)
@click.option('--scratch/--no-scratch', default=True)
def main(cfg, run_number, scratch):
    with open(cfg, 'r') as stream:
        cfg = yaml.load(stream)
    cfg['run_number'] = run_number
    cfg['run_folder'] = get_run_folder(run_number)
    if scratch:
        outfile = cfg['scratchfile_pattern'].format(**cfg)
    else:
        outfile = cfg['outfile_pattern'].format(**cfg)
    outfile = outfile.replace(' ', '0')
    click.echo('NEvents: {}'.format(cfg['n_events_per_run']))
    click.echo('EMin: {}'.format(cfg['e_min']))
    click.echo('EMax: {}'.format(cfg['e_max']))
    click.echo('Gamma: {}'.format(cfg['gamma']))
    click.echo('ZenithMin: {}'.format(cfg['zenith_min']))
    click.echo('ZenithMax: {}'.format(cfg['zenith_max']))
    click.echo('AzimuthMin: {}'.format(cfg['azimuth_min']))
    click.echo('AzimuthMax: {}'.format(cfg['azimuth_max']))
    if cfg['neutrino_flavor'] is None:
        click.echo('NeutrinoTypes: {}'.format(cfg['neutrino_types']))
        click.echo('PrimaryTypeRatio: {}'.format(cfg['primary_type_ratio']))
    else:
        click.echo('NeutrinoFlavor: {}'.format(cfg['neutrino_flavor']))
    click.echo('CrossSections: {}'.format(cfg['cross_sections']))
    if not cfg['cross_sections_path'] is None:
        click.echo('CrossSectionsPath: {}'.format(cfg['cross_sections_path']))

    tray = I3Tray()

    random_services, _ = create_random_services(
        dataset_number=cfg['dataset_number'],
        run_number=cfg['run_number'],
        seed=cfg['seed'],
        n_services=2)

    random_service, random_service_prop = random_services
    tray.context['I3RandomService'] = random_service

    tray.AddModule("I3InfiniteSource",
                   "TheSource",
                   Prefix=cfg['gcd'],
                   Stream=icetray.I3Frame.DAQ)

    tray.AddSegment(
        segments.GenerateNeutrinos, "GenerateNeutrinos",
        RandomService = random_service,
        NumEvents = cfg['n_events_per_run'],
        SimMode = cfg['simulation_mode'],
        VTXGenMode = cfg['vertex_generation_mode'],
        InjectionMode = cfg['injection_mode'],
        CylinderParams = cfg['cylinder_params'],
        AutoExtendMuonVolume = cfg['auto_extend_muon_volume'],
        Flavor = cfg['neutrino_flavor'],
        # NuTypes = cfg['neutrino_types'], # Only in newer simprod versions
        # PrimaryTypeRatio = cfg['primary_type_ratio'], # Only in newer simprod versions
        GammaIndex = cfg['gamma'],

        FromEnergy = cfg['e_min']*icetray.I3Units.GeV,
        ToEnergy   = cfg['e_max']*icetray.I3Units.GeV,

        ZenithRange = [cfg['zenith_min'] * icetray.I3Units.deg,
                       cfg['zenith_max'] * icetray.I3Units.deg],
        AzimuthRange = [cfg['azimuth_min'] * icetray.I3Units.deg,
                        cfg['azimuth_max'] * icetray.I3Units.deg],

        # UseDifferentialXsection = cfg['use_diff_cross_section'], # Only in newer simprod versions
        CrossSections = cfg['cross_sections'],
        CrossSectionsPath = cfg['cross_sections_path'],
        # ZenithSamplingMode = cfg['zenith_sampling_mode'], # Only in newer simprod versions
        )

    tray.AddSegment(
        segments.PropagateMuons,
        "PropagateMuons",
<<<<<<< HEAD
        RandomService=random_service_prop,
        **cfg['muon_propagation_config'])

    if scratch:
        outfile = cfg['scratchfile_pattern'].format(**cfg)
    else:
        outfile = cfg['outfile_pattern'].format(**cfg)
    outfile = outfile.replace(' ', '0')
=======
        RandomService=random_service_prop)
>>>>>>> d07184a2
    if cfg['distance_splits'] is not None:
        import dom_distance_cut as dom_cut
        click.echo('Oversizestreams')
        stream_objects = dom_cut.generate_stream_object(
            cut_distances=cfg['distance_splits'],
            dom_limits=cfg['threshold_doms'],
            oversize_factors=cfg['oversize_factors'])
        tray.AddModule(dom_cut.OversizeSplitterNSplits,
                       "OversizeSplitterNSplits",
                       thresholds=cfg['distance_splits'],
                       thresholds_doms=cfg['threshold_doms'],
                       oversize_factors=cfg['oversize_factors'],
                       simulaton_type=cfg['neutrino_flavor'].lower())
        for stream_i in stream_objects:
            outfile_i = stream_i.transform_filepath(outfile)
            click.echo('\t{}'.format(stream_i))
            click.echo('\tOutfile: {}'.format(outfile_i))
            tray.AddModule("I3Writer",
                           "writer_{}".format(stream_i.stream_name),
                           Filename=outfile_i,
                           Streams=[icetray.I3Frame.DAQ,
                                    icetray.I3Frame.Physics,
                                    icetray.I3Frame.Stream('S'),
                                    icetray.I3Frame.Stream('M')],
                           If=stream_i)
    else:
        click.echo('Output: {}'.format(outfile))
        tray.AddModule("I3Writer", "writer",
                       Filename=outfile,
                       Streams=[icetray.I3Frame.DAQ,
                                icetray.I3Frame.Physics,
                                icetray.I3Frame.Stream('S'),
                                icetray.I3Frame.Stream('M')])
    click.echo('Scratch: {}'.format(scratch))
    tray.AddModule("TrashCan", "the can")
    tray.Execute()
    tray.Finish()


if __name__ == '__main__':
    main()<|MERGE_RESOLUTION|>--- conflicted
+++ resolved
@@ -93,18 +93,9 @@
     tray.AddSegment(
         segments.PropagateMuons,
         "PropagateMuons",
-<<<<<<< HEAD
         RandomService=random_service_prop,
         **cfg['muon_propagation_config'])
 
-    if scratch:
-        outfile = cfg['scratchfile_pattern'].format(**cfg)
-    else:
-        outfile = cfg['outfile_pattern'].format(**cfg)
-    outfile = outfile.replace(' ', '0')
-=======
-        RandomService=random_service_prop)
->>>>>>> d07184a2
     if cfg['distance_splits'] is not None:
         import dom_distance_cut as dom_cut
         click.echo('Oversizestreams')
