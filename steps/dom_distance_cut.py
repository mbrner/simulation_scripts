import warnings
import numpy as np

from icecube import phys_services, icetray, dataclasses, MuonGun


def get_numu_particles(frame, numu):
    particles = []

    def crawl(parent):
        for p in frame['I3MCTree'].get_daughters(parent):
            if p.type == p.NuMu or p.type == p.NuMuBar:
                crawl(p)
            elif p.type in [p.Hadrons, p.MuMinus, p.MuPlus]:
                if p.location_type == p.LocationType.InIce:
                    particles.append(p)

    crawl(numu)
    return particles


def get_nue_particles(frame, nue):
    particles = []

    def crawl(parent):
        for p in frame['I3McTree'].get_daughters(parent):
            if p.type == p.NuE or p.type == p.NuEBar:
                crawl(p)
            elif p.type in [p.Hadrons]:
                if p.location_type == p.LocationType.InIce:
                    particles.append(p)

    crawl(nue)
    return particles



def is_infront_of_point(v_dir, v_pos, points):
    a = np.dot(v_pos, v_dir) * -1.
    dist_plain = np.dot(points, v_dir) + a
    return dist_plain > 0


def get_muon_v_stop(frame, muon):
    v_stop = None
    for t in frame['MMCTrackList']:
        if t.particle.id == muon.id:
            if t.Ef < 0:
                v_dir = np.array([muon.dir.x, muon.dir.y, muon.dir.z])
                v_pos = np.array(muon.pos)
                v_stop = v_pos + v_dir * (t.Ef / -100.)
    return v_stop


class OversizeStream(object):
    def __init__(self,
                 distance_cut,
                 dom_limit,
                 oversize_factor):
        if not isinstance(dom_limit, int) or not isinstance(dom_limit, float):
            self.distance_cut = distance_cut
        else:
            raise ValueError("distance_cut has to be provided as float or int")

        if not isinstance(oversize_factor, int) or not \
                isinstance(oversize_factor, float):
            self.oversize_factor = oversize_factor
        else:
            raise ValueError(
                "oversize_factor has to be provided as float or int")

        if not isinstance(dom_limit, int) or not isinstance(dom_limit, float):
            self.dom_limit = dom_limit
        else:
            if dom_limit is None:
                warnings.warn("'dom_limit' was set to None using default: 1")
                dom_limit = 1
            else:
                raise TypeError("dom_limit has to be int or float")

        self._stream_id = None
        self.stream_name = None
        self.file_addition = None

    @property
    def stream_id(self):
        if self._steam_id is None:
            raise RuntimeError('No stream_id set!')
        else:
            return self._stream_id

    @stream_id.setter
    def stream_id(self, value):
        if not isinstance(value, int):
            raise TypeError('stream_id has to be int!')
        else:
            if value < -1:
                raise ValueError('stream_id has greater than -2!')
            else:
                self._stream_id = value
        if self._stream_id == -1:
            self.stream_name = 'MCOversizeStreamDefault'
            self.file_addition = 'OversizeStreamDefault'
        else:
            self.stream_name = 'MCOversizeStream{}'.format(self._stream_id)
            self.file_addition = 'OversizeStream{}'.format(self._stream_id)

    def __call__(self, frame):
        if frame.Stop == icetray.I3Frame.DAQ:
            if frame.Has(self.stream_name):
                if frame[self.stream_name]:
                    return True
                else:
                    return False
            else:
                raise KeyError('{} not found'.format(self.stream_name))
        else:
            return True

    def __lt__(self, other):
        if isinstance(other, OversizeStream):
            other = other.distance_cut
        if isinstance(other, float) or isinstance(other, int):
            if self.distance_cut < 0:
                return False
            elif other < 0:
                return True
            else:
                return self.distance_cut < other

    def __str__(self):
        s = '{} - Id: {}; Distance: {}; DOM limit: {}; Factor {}'
        s = s.format(self.stream_name,
                     self._stream_id,
                     self.distance_cut,
                     self.dom_limit,
                     self.oversize_factor)
        return s

    def __repr__(self):
        return self.__str__()

    def transform_filepath(self, filepath):
        return filepath.replace('i3.bz2',
                                '{}.i3.bz2'.format(self.file_addition))

<<<<<<< HEAD
=======
    def __str__(self):
        s = 'OversizeStrea - Id: {}; Distance: {}; DOM limit: {}; Factor {}'
        s = s.format(self.stream_id,
                     self.distance_cut,
                     self.dom_limit,
                     self.oversize_factor)
        return s

    def __repr__(self):
        return self.__str__()


>>>>>>> dd4b6ed6
def generate_stream_object(cut_distances, dom_limits, oversize_factors):
    cut_distances = np.atleast_1d(cut_distances)
    dom_limits = np.atleast_1d(dom_limits)
    oversize_factors = np.atleast_1d(oversize_factors)

    if np.sum(cut_distances < 0) > 1:
        raise ValueError('More than one default stream provided!')
    if len(cut_distances) != len(dom_limits):
         if len(dom_limits) == 1:
             dom_limits = np.ones_like(cut_distances) * dom_limits
         else:
             raise ValueError('Provide either a DOM limit for each distance'
                              ' or one for all!')
    if len(oversize_factors) != len(cut_distances):
        raise ValueError('You should provide a oversize factor for split!')

    stream_objects = []
    for dist_i, lim_i, factor_i in zip(cut_distances,
                                       dom_limits,
                                       oversize_factors):
        stream_objects.append(
            OversizeStream(distance_cut=dist_i,
                           dom_limit=lim_i,
                           oversize_factor=factor_i))
    stream_objects = sorted(stream_objects)
    stream_id = 0
    for stream_i in stream_objects:
        if stream_i.distance_cut > 0:
            stream_i.stream_id = stream_id
            stream_id += 1
        else:
            stream_i.stream_id = -1
    return stream_objects


class OversizeSplitterNSplits(icetray.I3ConditionalModule):
    S_stream = icetray.I3Frame.Stream('S')
    supported_simulations = ['muongun', 'numu', 'nue']

    def __init__(self, context):
        icetray.I3ConditionalModule.__init__(self, context)
        self.AddParameter('thresholds',
                          'Cut distance',
                          [10])
        self.AddParameter('thresholds_doms',
                          'Treshold for too many close DOMs',
                          1)
        self.AddParameter(
            'oversize_factors',
            'Oversize_factors used in case of too many close DOMs',
            None)
        self.AddParameter('relevance_dist',
                          'Max distance to cosinder a DOM as relevant',
                          None)
        self.AddParameter('simulaton_type',
                          'Specify type of simulation. Currently available '
                          '["muongun", "numu", "nue"]',
                          'muongun')

    def Configure(self):
        self.stream_objects = generate_stream_object(
            cut_distances=self.GetParameter('thresholds'),
            dom_limits=self.GetParameter('thresholds_doms'),
            oversize_factors=self.GetParameter('oversize_factors'))
        self.thresholds = np.zeros(len(self.stream_objects), dtype=float)
        self.lim_doms = np.zeros_like(self.thresholds)
        self.oversize_factors = np.zeros_like(self.thresholds)
        for i, stream_i in enumerate(self.stream_objects):
            self.thresholds[i] = stream_i.distance_cut
            self.lim_doms[i] = stream_i.dom_limit
            self.oversize_factors[i] = stream_i.oversize_factor

        self.simulation_type = self.GetParameter('simulaton_type').lower()
        if self.simulation_type not in self.supported_simulations:
            s = ', '.join(self.supported_simulations)
            raise AttributeError(
                'Unsupported simulation type! Available: [{}]'.format(s))

        if any(self.thresholds == -1.):
            self.default_idx = np.where(self.thresholds == -1.)[0][0]
        else:
            self.default_idx = None
<<<<<<< HEAD

        self.relevance_dist = self.GetParameter('relevance_dist')

=======
        relevance_dist_needed = any([x < 1. for i, x in enumerate(self.lim_doms)
                                     if i != self.default_idx])
        if relevance_dist_needed:
            self.relevance_dist = self.GetParameter('relevance_dist')
        else:
            self.relevance_dist = None
        self.stream_objects = generate_stream_object(self.thresholds,
                                                     self.lim_doms,
                                                     self.oversize_factors)

        for i in self.stream_objects:
            print(i)

        self.hist = np.zeros(len(self.stream_objects), dtype=int)
        self.min_distances = []
>>>>>>> dd4b6ed6
        self.Register(self.S_stream, self.SFrame)

    def Geometry(self, frame):
        omgeo = frame['I3Geometry'].omgeo
        self.dom_positions = np.zeros((len(omgeo), 3))
        for i, (_, om) in enumerate(omgeo.iteritems()):
            self.dom_positions[i, :] = np.array(om.position)
        self.PushFrame(frame)

    def SFrame(self, frame):
        frame['MCDistanceCuts'] = dataclasses.I3VectorDouble(self.thresholds)
        frame['MCDomThresholds'] = dataclasses.I3VectorDouble(self.lim_doms)
        if self.relevance_dist is not None:
            frame['MCRelevanceDist'] = dataclasses.I3Double(
                self.relevance_dist)
        if self.oversize_factors is not None:
            frame['MCOversizing'] = dataclasses.I3VectorDouble(
                self.oversize_factors)
        self.PushFrame(frame)

    def get_distances(self,
                      frame,
                      particle,
                      check_starting=False,
                      check_stopping=False):
        v_dir = np.array([particle.dir.x, particle.dir.y, particle.dir.z])
        v_pos = np.array(particle.pos)
        if particle.type == particle.Hadrons:
            v_pos = np.array(particle.pos)
            return np.linalg.norm(v_pos - self.dom_positions, axis=1)
        elif particle.type in [particle.MuMinus, particle.MuPlus]:
            distances = np.linalg.norm(
                np.cross(v_dir,v_pos - self.dom_positions),
                axis=1)
            if check_starting:
                is_infront = is_infront_of_point(v_dir,
                                                 v_pos,
                                                 self.dom_positions)
                distances[~is_infront] = np.linalg.norm(
                    v_pos - self.dom_positions[~is_infront, :],
                    axis=1)
            if check_stopping:
                v_stop = get_muon_v_stop(frame, particle)
                if v_stop is not None:
                    is_infront = is_infront_of_point(v_dir,
                                                     v_stop,
                                                     self.dom_positions)
                    distances[is_infront] = np.linalg.norm(
                        v_stop - self.dom_positions[is_infront, :],
                        axis=1)
        return distances

    def DAQ(self, frame):
        if self.simulation_type == 'muongun':
            particle_list = [frame['MCMuon']]
            check_starting = False
            check_stopping = False
        elif self.simulation_type == 'nue':
            particle_list = get_nue_particles(frame, frame['NuGPrimary'])
            check_starting = False
            check_stopping = False
        elif self.simulation_type == 'numu':
            particle_list = get_numu_particles(frame, frame['NuGPrimary'])
            check_starting = True
            check_stopping = True

        stream_list = []
        for p in particle_list:
            distances = self.get_distances(
                frame,
                p,
                check_starting=check_starting,
                check_stopping=check_stopping)

            if self.relevance_dist is not None:
                n_relevant_doms = distances < self.relevance_dist
            else:
                n_relevant_doms = self.dom_positions.shape[0]

            for i, stream_i in enumerate(self.stream_objects):
                if stream_i.dom_limit < 1.:
                    limit_i = n_relevant_doms * stream_i.dom_limit
                else:
                    limit_i = stream_i.dom_limit
                if np.sum(distances < stream_i.distance_cut) >= limit_i:
                    stream_list.append(stream_i)
            if self.default_idx is not None:
                stream_list.append(self.stream_objects[self.default_idx])

        selected_stream = None
        lowest_oversize = None
        for i, stream_i in enumerate(stream_list):
            if lowest_oversize is None:
                lowest_oversize = stream_i.oversize_factor
                selected_stream = stream_i
            else:
                if stream_i.oversize_factor < lowest_oversize:
                    selected_stream = stream_i
                    lowest_oversize = stream_i.oversize_factor

        for stream_i in self.stream_objects:
            if stream_i is selected_stream:
                frame[stream_i.stream_name] = icetray.I3Bool(True)
            else:
                frame[stream_i.stream_name] = icetray.I3Bool(False)
        self.PushFrame(frame)
<|MERGE_RESOLUTION|>--- conflicted
+++ resolved
@@ -144,21 +144,7 @@
         return filepath.replace('i3.bz2',
                                 '{}.i3.bz2'.format(self.file_addition))
 
-<<<<<<< HEAD
-=======
-    def __str__(self):
-        s = 'OversizeStrea - Id: {}; Distance: {}; DOM limit: {}; Factor {}'
-        s = s.format(self.stream_id,
-                     self.distance_cut,
-                     self.dom_limit,
-                     self.oversize_factor)
-        return s
-
-    def __repr__(self):
-        return self.__str__()
-
-
->>>>>>> dd4b6ed6
+      
 def generate_stream_object(cut_distances, dom_limits, oversize_factors):
     cut_distances = np.atleast_1d(cut_distances)
     dom_limits = np.atleast_1d(dom_limits)
@@ -241,27 +227,9 @@
             self.default_idx = np.where(self.thresholds == -1.)[0][0]
         else:
             self.default_idx = None
-<<<<<<< HEAD
-
-        self.relevance_dist = self.GetParameter('relevance_dist')
-
-=======
-        relevance_dist_needed = any([x < 1. for i, x in enumerate(self.lim_doms)
-                                     if i != self.default_idx])
-        if relevance_dist_needed:
+
             self.relevance_dist = self.GetParameter('relevance_dist')
-        else:
-            self.relevance_dist = None
-        self.stream_objects = generate_stream_object(self.thresholds,
-                                                     self.lim_doms,
-                                                     self.oversize_factors)
-
-        for i in self.stream_objects:
-            print(i)
-
-        self.hist = np.zeros(len(self.stream_objects), dtype=int)
-        self.min_distances = []
->>>>>>> dd4b6ed6
+
         self.Register(self.S_stream, self.SFrame)
 
     def Geometry(self, frame):
