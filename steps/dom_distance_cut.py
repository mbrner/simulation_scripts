--- conflicted
+++ resolved
@@ -108,8 +108,6 @@
         return True
 
 class OversizeStream(object):
-    stream_counter = 0
-
     def __init__(self,
                  stream_id,
                  distance_cut,
@@ -129,12 +127,7 @@
             self.stream_name = 'MCOversizeStream{}'.format(self.stream_id)
             self.file_addition = 'OversizeStreamDefault{}'.format(
                 self.stream_id)
-<<<<<<< HEAD
-        self.stream_id = stream_id
-=======
-            OversizeStream.stream_counter += 1
-        self.cut_dist = cut_dist
->>>>>>> 84bbe8b2
+
 
     def __call__(self, frame):
         if frame.Stop == icetray.I3Frame.DAQ:
@@ -260,13 +253,8 @@
             n_relevant_doms = distances < self.relevance_dist
 
         already_added = False
-<<<<<<< HEAD
+
         for i, stream_i in enumerate(self.stream_objects):
-=======
-        for i, [stream_i, limit_i] in enumerate(
-                zip(self.stream_objects, self.lim_doms)):
-            print(stream_i.stream_name)
->>>>>>> 84bbe8b2
             if i == self.default_idx:
                 continue
             if already_added:
