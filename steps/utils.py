--- conflicted
+++ resolved
@@ -29,17 +29,11 @@
         streamnum=run_number)
     return random_service, random_service_prop, int_run_number
 
-<<<<<<< HEAD
-def is_low_oversize_stream(frame):
+
+def no_oversize_stream(frame):
     if frame.Stop == icetray.I3Frame.DAQ:
-        if frame.Has('is_low_oversize_stream'):
-            if frame['is_low_oversize_stream']:
-=======
-def no_oversize_stream(frame):
-    if frame.stop == icetray.I3Frame.DAQ:
         if frame.Has('no_oversize_stream'):
             if frame['no_oversize_stream']:
->>>>>>> 0c68d184
                 return True
             else:
                 return False
@@ -49,17 +43,10 @@
         return True
 
 
-<<<<<<< HEAD
-def is_high_oversize_stream(frame):
+def oversize_stream(frame):
     if frame.Stop == icetray.I3Frame.DAQ:
-        if frame.Has('is_low_oversize_stream'):
-            if frame['is_low_oversize_stream']:
-=======
-def oversize_stream(frame):
-    if frame.stop == icetray.I3Frame.DAQ:
         if frame.Has('no_oversize_stream'):
             if frame['no_oversize_stream']:
->>>>>>> 0c68d184
                 return False
             else:
                 return True
@@ -112,23 +99,12 @@
         particle = frame['MCMuon']
         v_dir = np.array([particle.dir.x, particle.dir.y, particle.dir.z])
         v_pos = np.array(particle.pos)
-<<<<<<< HEAD
         distances = np.linalg.norm(np.cross(v_dir, v_pos-self.dom_positions),
                                    axis=1)
-        if any(distances < self.threshold):
-            frame['is_low_oversize_stream'] = icetray.I3Bool(True)
-            if self.split_streams:
-                frame.stop = self.q_stream
-        else:
-            frame['is_low_oversize_stream'] = icetray.I3Bool(False)
-=======
-        distances = np.linalg.norm(np.cross(v_dir, v_pos-self.dom_positions))
-        if any(distances < self.treshold):
+         if any(distances < self.threshold):
             frame['no_oversize_stream'] = dataclasses.I3Bool(True)
             if self.split_streams:
                 frame.stop = self.q_stream
         else:
             frame['no_oversize_stream'] = dataclasses.I3Bool(False)
->>>>>>> 0c68d184
-        self.PushFrame(frame)
-
+        self.PushFrame(frame)