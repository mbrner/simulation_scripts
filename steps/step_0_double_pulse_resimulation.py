--- conflicted
+++ resolved
@@ -401,14 +401,9 @@
 
     tray.AddSegment(segments.PropagateMuons,
                     'propagate_muons',
-<<<<<<< HEAD
-                    RandomService=random_services[0],
+                    RandomService=random_services[1],
                     InputMCTreeName='I3MCTree',
                     **cfg['muon_propagation_config'])
-=======
-                    RandomService=random_services[1],
-                    InputMCTreeName='I3MCTree')
->>>>>>> d07184a2
 
     tray.AddModule('I3Writer', 'write',
                    Filename=outfile,
