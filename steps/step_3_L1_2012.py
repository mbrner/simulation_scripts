--- conflicted
+++ resolved
@@ -51,10 +51,6 @@
                                'PoleL2MPEFitFitParams',
                                'PoleL2MPEFitMuE',
                                ])
-    # move that old filterMask out of the way
-
-<<<<<<< HEAD
-
 
     class SkipIFrames(icetray.I3ConditionalModule):
         I_stream = icetray.I3Frame.Stream('I')
@@ -71,10 +67,7 @@
     tray.AddModule(SkipIFrames,
                    "Skip I Frames")
 
-    def check_and_driving_time(frame):
-=======
     def check_driving_time(frame):
->>>>>>> 9e7f2578
         if 'DrivingTime' not in frame:
             frame['DrivingTime'] = dataclasses.I3Time(
                 frame['I3EventHeader'].start_time)
@@ -83,6 +76,8 @@
     tray.AddModule(check_driving_time,
                    'DrivingTimeCheck',
                    Streams=[icetray.I3Frame.DAQ])
+
+    # move that old filterMask out of the way
     tray.AddModule("Rename",
                    "filtermaskmover",
                    Keys=["FilterMask", "OrigFilterMask"])
