import os
import stat
import subprocess

import click
import yaml


class SafeDict(dict):
    def __missing__(self, key):
        return '{' + key + '}'


def write_onejob_file(config,
                      scratch_folder):
    process_name = '{dataset_number}_{step_name}'.format(**config)
    resources_cfg = config['resources']

    lines = []
    lines.append('processname = {}'.format(process_name))
    lines.append('executable = $(script_file)')
    lines.append('getenv         = true')
    log_dir = os.path.join(scratch_folder, 'logs')
    if not os.path.isdir(log_dir):
        os.makedirs(log_dir)
    lines.append('should_transfer_files = YES')
    lines.append('when_to_transfer_output = ON_EXIT')
    lines.append('output = {}/$(processname).$(Cluster).out'.format(log_dir))
    lines.append('error = {}/$(processname).$(Cluster).err'.format(log_dir))
    lines.append('log = {}/$(processname).log'.format(log_dir))
    lines.append('notification   = never')
    lines.append('universe       = vanilla')
<<<<<<< HEAD
    if 'gpu_steps' in config.keys():
        if config['step'] in config['gpu_steps'].keys():
            lines.append('request_gpus = {}'.format(
                config['gpu_steps'][config['step']]))
    if 'request_memory' in config.keys():
        lines.append('request_memory = {}'.format(config['memory']))
=======
    if resources_cfg['gpus'] is not None:
        if config['step'] in resources_cfg['gpus'].keys():
            lines.append('request_gpus = {}'.format(
                resources_cfg['gpus'][config['step']]))
    if resources_cfg['memory'] is not None:
        if config['step'] in resources_cfg['memory'].keys():
            lines.append('request_memory = {}'.format(
                resources_cfg['memory'][config['step']]))
    if resources_cfg['cpus'] is not None:
        if config['step'] in resources_cfg['cpus'].keys():
            lines.append('request_cpus = {}'.format(
                resources_cfg['cpus'][config['step']]))
>>>>>>> 27add04c
    lines.append('queue')
    onejob_file = os.path.join(scratch_folder, 'OneJob.submit')
    with open(onejob_file, 'w') as open_file:
        for line in lines:
            open_file.write(line + '\n')
    return onejob_file


def write_config_file(config,
                      scratch_folder):
    lines = []
    if 'dagman_max_jobs' in config.keys():
        lines.append('DAGMAN_MAX_JOBS_SUBMITTED={}'.format(
            config['dagman_max_jobs']))
    else:
        lines.append('DAGMAN_MAX_JOBS_SUBMITTED=1000')
    if 'dagman_scan_interval' in config.keys():
        lines.append('DAGMAN_USER_LOG_SCAN_INTERVAL={}'.format(
            config['dagman_scan_interval']))
    if 'dagman_submits_interval' in config.keys():
        lines.append('DAGMAN_MAX_SUBMIT_PER_INTERVAL={}'.format(
            config['dagman_submits_interval']))
    config_file = os.path.join(scratch_folder, 'dagman.config')
    with open(config_file, 'w') as open_file:
        for line in lines:
            open_file.write(line + '\n')
    return config_file


def write_option_file(config,
                      script_files,
                      job_file,
                      scratch_folder):
    process_name = '{dataset_number}_{step_name}'.format(**config)

    lines = []
    for i, script_i in enumerate(script_files):
        job_name = '{}_{}'.format(process_name, i)
        lines.append('JOB {} {}'.format(job_name, job_file))
        lines.append('VARS {} script_file="{}"'.format(job_name, script_i))

    option_file = os.path.join(scratch_folder, 'dagman.options')
    with open(option_file, 'w') as open_file:
        for line in lines:
            open_file.write(line + '\n')
    return option_file


def create_dagman_files(config,
                        script_files,
                        scratch_folder):
    config_file = write_config_file(config, scratch_folder)
    onejob_file = write_onejob_file(config, scratch_folder)
    options_file = write_option_file(config,
                                     script_files,
                                     onejob_file,
                                     scratch_folder)
    cmd = 'condor_submit_dag -config {} -notification Complete {}'.format(
        config_file, options_file)
    run_script = os.path.join(scratch_folder, 'start_dagman.sh')
    with open(run_script, 'w') as open_file:
        open_file.write(cmd)
    st = os.stat(run_script)
    os.chmod(run_script, st.st_mode | stat.S_IEXEC)


def adjust_resouces(config, script_files, scratch_folder):
    resources_cfg = config['resources']
    if resources_cfg['gpu_steps'] is not None:
        if config['step_number'] not in config['gpu_steps'].keys():
            resources_cfg['gpu_steps'][config['step_number']] = 0
    if resources_cfg['memory'] is not None:
        if config['step_number'] not in config['memory'].keys():
            resources_cfg['memory'][config['step_number']] = '1gb'
    if resources_cfg['cpu_steps'] is not None:
        if config['step_number'] in config['cpu_steps'].keys():
            resources_cfg['cpu_steps'][config['step_number']] = 1
    if resources_cfg['walltime'] is not None:
        if config['step_number'] in config['walltime'].keys():
            resources_cfg['walltime'][config['step_number']] = 1

    config.update({
        'memory': resources_cfg['memory'][config['step_number']],
        'cpus': resources_cfg['memory'][config['step_number']],
        'gpus': resources_cfg['memory'][config['step_number']],
        'walltime': resources_cfg['walltime'][config['step_number']]})
    return config

def create_pbs_files(config,
                     script_files,
                     scratch_folder):
    pass


@click.command()
@click.argument('config_file', click.Path(exists=True))
@click.option('-j', '--n_jobs', default=1,
              help='Number of parallel jobs')
def process_local(config_file, n_jobs):
    config_file = click.format_filename(config_file)
    with open(config_file, 'r') as stream:
        config = SafeDict(yaml.load(stream))
    click.echo('Processing {} with max. {} parralel jobs!'.format(
        config_file, n_jobs))
    output_base = os.path.join(config['processing_folder'], 'jobs')
    log_dir = os.path.join(config['processing_folder'], 'logs')
    job_files = []
    for i in range(config['n_runs']):
        script_name = config['script_name'].format(**config)
        script_name = script_name.format(run_number=i)
        script_path = os.path.join(output_base, script_name)
        script_path = script_path.replace(' ', '')
        if os.path.isfile(script_path):
            job_files.append(script_path)
        else:
            click.echo('{} not found!'.format(script_path))
    click.echo('Starting processing!')

    processes = {}
    finished = 0
    with click.progressbar(length=len(job_files)) as bar:
        for job in job_files:
            job_name = os.path.splitext(job)[0]
            stderr = os.path.join(log_dir, '{}.err'.format(job_name))
            stdout = os.path.join(log_dir, '{}.err'.format(job_name))
            sub_process = subprocess.Popen([job, '>>', stdout, '2>>', stderr],)
            processes[sub_process.pid] = [sub_process, job]
            if len(processes) >= n_jobs:
                pid, exit_code = os.wait()
                if exit_code != 0:
                    job_file = processes[pid][1]
                    click.echo('{} finished with exit code {}'.format(job_file,
                                                                      pid))
                del processes[pid]
                finished += 1
                bar.update(finished)
        while len(processes) > 0:
            pid, exit_code = os.wait()
            if exit_code != 0:
                job_file = processes[pid][1]
                click.echo('{} finished with exit code {}'.format(job_file,
                                                                  pid))
            del processes[pid]
            finished += 1
            bar.update(finished)
        click.echo('Finished!')<|MERGE_RESOLUTION|>--- conflicted
+++ resolved
@@ -30,14 +30,6 @@
     lines.append('log = {}/$(processname).log'.format(log_dir))
     lines.append('notification   = never')
     lines.append('universe       = vanilla')
-<<<<<<< HEAD
-    if 'gpu_steps' in config.keys():
-        if config['step'] in config['gpu_steps'].keys():
-            lines.append('request_gpus = {}'.format(
-                config['gpu_steps'][config['step']]))
-    if 'request_memory' in config.keys():
-        lines.append('request_memory = {}'.format(config['memory']))
-=======
     if resources_cfg['gpus'] is not None:
         if config['step'] in resources_cfg['gpus'].keys():
             lines.append('request_gpus = {}'.format(
@@ -50,7 +42,6 @@
         if config['step'] in resources_cfg['cpus'].keys():
             lines.append('request_cpus = {}'.format(
                 resources_cfg['cpus'][config['step']]))
->>>>>>> 27add04c
     lines.append('queue')
     onejob_file = os.path.join(scratch_folder, 'OneJob.submit')
     with open(onejob_file, 'w') as open_file:
